--- conflicted
+++ resolved
@@ -1,10 +1,9 @@
 "use client"
-import { useState, useEffect, useRef } from "react"
-import { X, Heart, Shirt, Filter, ChevronLeft, ChevronRight, Camera, Palette } from "lucide-react"
+import { useState, useEffect } from "react"
+import { X, Heart, Shirt, Filter, ChevronLeft, ChevronRight, Palette } from "lucide-react"
 import AnimatedBackground from "../components/AnimatedBackground"
-<<<<<<< HEAD
-import { analyzeSkinTone, isColorMatch, getSkinToneDescription, SkinToneAnalysis } from "../../lib/skin-tone-analysis"
-=======
+import { isColorMatch, getSkinToneDescription, SkinToneAnalysis } from "../../lib/skin-tone-analysis"
+import { getStoredSkinTone, useSkinToneListener } from "../../lib/skin-tone-storage"
 import { 
   productFilterManager, 
   createDefaultActiveFilters,
@@ -12,7 +11,6 @@
   type FilterOptions,
   type ActiveFilters 
 } from "../../lib/product-filters"
->>>>>>> de9afb78
 
 interface Product {
   id: string
@@ -51,23 +49,31 @@
   const [showFilters, setShowFilters] = useState(false)
   const [likedProducts, setLikedProducts] = useState<Set<string>>(new Set())
   
-<<<<<<< HEAD
   // Skin tone analysis state
   const [skinToneAnalysis, setSkinToneAnalysis] = useState<SkinToneAnalysis | null>(null)
   const [skinToneMatching, setSkinToneMatching] = useState(false)
-  const [showSkinToneCapture, setShowSkinToneCapture] = useState(false)
-  const [cameraActive, setCameraActive] = useState(false)
-  const videoRef = useRef<HTMLVideoElement>(null)
-  const canvasRef = useRef<HTMLCanvasElement>(null)
-  const streamRef = useRef<MediaStream | null>(null)
-=======
+
   // Filter system state (now loads instantly from static files)
   const [filtersMap] = useState<ProductFiltersMap>(productFilterManager.getFiltersMap())
   const [filterOptions] = useState<FilterOptions>(productFilterManager.getFilterOptions())
   const [activeFilters, setActiveFilters] = useState<ActiveFilters>(
     createDefaultActiveFilters(productFilterManager.getFilterOptions())
   )
->>>>>>> de9afb78
+
+  // Load stored skin tone analysis on component mount
+  useEffect(() => {
+    const stored = getStoredSkinTone()
+    if (stored) {
+      setSkinToneAnalysis(stored)
+    }
+
+    // Listen for skin tone updates from other pages
+    const cleanup = useSkinToneListener((analysis) => {
+      setSkinToneAnalysis(analysis)
+    })
+
+    return cleanup
+  }, [])
 
   // Fetch ALL products from the API (filter system is ready immediately)
   useEffect(() => {
@@ -182,18 +188,33 @@
 
   // Apply filters using the filter system
   const applyFilters = (productList: Product[] = allProducts) => {
-    // Get product IDs and filter them using the filter manager
-    const productIds = productList.map(p => p.id)
-    const filteredIds = productFilterManager.filterProducts(productIds, activeFilters)
+    let filtered = productList
+
+    // First apply regular filters using the filter manager
+    if (productList.length > 0) {
+      const productIds = productList.map(p => p.id)
+      const filteredIds = productFilterManager.filterProducts(productIds, activeFilters)
+      filtered = productList.filter(p => filteredIds.includes(p.id))
+    }
+
+    // Then apply skin tone matching if enabled
+    if (skinToneMatching && skinToneAnalysis) {
+      filtered = filtered.filter(product => {
+        const productColorHex = getProductColorHex(product.color)
+        return isColorMatch(productColorHex, skinToneAnalysis)
+      })
+    }
     
-    // Get the filtered products
-    const filtered = productList.filter(p => filteredIds.includes(p.id))
     setFilteredProducts(filtered)
     
-    // Set initial current product if none selected
-    if (!currentProduct && filtered.length > 0) {
-      const randomIndex = Math.floor(Math.random() * filtered.length)
-      setCurrentProduct(filtered[randomIndex])
+    // Set initial current product if none selected or current product is filtered out
+    if (!currentProduct || !filtered.find(p => p.id === currentProduct.id)) {
+      if (filtered.length > 0) {
+        const randomIndex = Math.floor(Math.random() * filtered.length)
+        setCurrentProduct(filtered[randomIndex])
+      } else {
+        setCurrentProduct(null)
+      }
     }
     
     console.log(`Applied filters: ${productList.length} -> ${filtered.length} products`)
@@ -203,36 +224,15 @@
   const updateFilters = (newFilters: Partial<ActiveFilters>) => {
     const updatedFilters = { ...activeFilters, ...newFilters }
     setActiveFilters(updatedFilters)
-    
-    // Apply filters immediately
-    const productIds = allProducts.map(p => p.id)
-    const filteredIds = productFilterManager.filterProducts(productIds, updatedFilters)
-    const filtered = allProducts.filter(p => filteredIds.includes(p.id))
-    setFilteredProducts(filtered)
-    
-    console.log(`Updated filters: ${allProducts.length} -> ${filtered.length} products`)
-  }
-
-  // Filter products based on skin tone analysis
+    applyFilters(allProducts)
+  }
+
+  // Reapply filters when skin tone matching changes
   useEffect(() => {
-    if (skinToneMatching && skinToneAnalysis && allProducts.length > 0) {
-      const matchingProducts = allProducts.filter(product => {
-        // For simplicity, we'll use the color field to match against skin tone
-        // In a real app, you'd have actual hex color values for each product
-        const productColorHex = getProductColorHex(product.color)
-        return isColorMatch(productColorHex, skinToneAnalysis)
-      })
-      setFilteredProducts(matchingProducts)
-      
-      // Update current product if it doesn't match
-      if (currentProduct && !matchingProducts.find(p => p.id === currentProduct.id)) {
-        const nextProduct = getRandomProduct(matchingProducts)
-        setCurrentProduct(nextProduct)
-      }
-    } else {
-      setFilteredProducts(allProducts)
-    }
-  }, [skinToneMatching, skinToneAnalysis, allProducts, currentProduct])
+    if (allProducts.length > 0) {
+      applyFilters(allProducts)
+    }
+  }, [skinToneMatching, skinToneAnalysis])
 
   const getRandomProduct = (productList: Product[] = filteredProducts) => {
     if (productList.length === 0) return null
@@ -299,6 +299,7 @@
   // Convert color names to hex codes for skin tone analysis
   const getProductColorHex = (colorName: string): string => {
     const colorMap: { [key: string]: string } = {
+      // Basic colors
       'black': '#000000',
       'white': '#FFFFFF',
       'red': '#FF0000',
@@ -311,6 +312,8 @@
       'brown': '#A52A2A',
       'gray': '#808080',
       'grey': '#808080',
+      
+      // Extended color variations
       'navy': '#000080',
       'beige': '#F5F5DC',
       'cream': '#FFFDD0',
@@ -327,64 +330,63 @@
       'khaki': '#F0E68C',
       'mint': '#98FB98',
       'lavender': '#E6E6FA',
-      'ivory': '#FFFFF0'
+      'ivory': '#FFFFF0',
+      
+      // Additional clothing color variations
+      'crimson': '#DC143C',
+      'scarlet': '#FF2400',
+      'rose': '#FF66CC',
+      'fuchsia': '#FF00FF',
+      'magenta': '#FF00FF',
+      'violet': '#8A2BE2',
+      'indigo': '#4B0082',
+      'cyan': '#00FFFF',
+      'aqua': '#00FFFF',
+      'lime': '#00FF00',
+      'forest': '#228B22',
+      'emerald': '#50C878',
+      'jade': '#00A86B',
+      'chartreuse': '#7FFF00',
+      'amber': '#FFBF00',
+      'bronze': '#CD7F32',
+      'copper': '#B87333',
+      'rust': '#B7410E',
+      'mahogany': '#C04000',
+      'chestnut': '#954535',
+      'coffee': '#6F4E37',
+      'chocolate': '#D2691E',
+      'camel': '#C19A6B',
+      'sand': '#C2B280',
+      'wheat': '#F5DEB3',
+      'pearl': '#F0EAD6',
+      'champagne': '#F7E7CE',
+      'nude': '#E3BC9A',
+      'blush': '#DE5D83',
+      'mauve': '#E0B0FF',
+      'plum': '#DDA0DD',
+      'lilac': '#C8A2C8',
+      'periwinkle': '#CCCCFF',
+      'slate': '#708090',
+      'charcoal': '#36454F',
+      'steel': '#4682B4',
+      'cobalt': '#0047AB',
+      'sapphire': '#0F52BA',
+      'royal': '#4169E1',
+      'midnight': '#191970',
+      'denim': '#1560BD',
+      'powder': '#B0E0E6',
+      'sky': '#87CEEB',
+      'ice': '#F0F8FF',
+      'mint green': '#98FB98',
+      'sea green': '#2E8B57',
+      'pine': '#01796F',
+      'sage': '#9CAF88',
+      'moss': '#8A9A5B',
+      'hunter': '#355E3B'
     }
     
     const normalizedColor = colorName.toLowerCase().trim()
-    return colorMap[normalizedColor] || '#808080' // Default to gray if color not found
-  }
-
-  // Camera functions for skin tone analysis
-  const startCamera = async () => {
-    try {
-      const stream = await navigator.mediaDevices.getUserMedia({
-        video: { facingMode: 'user', width: { ideal: 1280 }, height: { ideal: 720 } }
-      })
-      
-      if (videoRef.current) {
-        videoRef.current.srcObject = stream
-        streamRef.current = stream
-        setCameraActive(true)
-      }
-    } catch (error) {
-      console.error('Camera access error:', error)
-      alert('Unable to access camera. Please allow camera permission.')
-    }
-  }
-
-  const stopCamera = () => {
-    if (streamRef.current) {
-      streamRef.current.getTracks().forEach(track => track.stop())
-      streamRef.current = null
-    }
-    setCameraActive(false)
-  }
-
-  const captureSkinTone = async () => {
-    if (!videoRef.current || !canvasRef.current) return
-
-    const canvas = canvasRef.current
-    const context = canvas.getContext('2d')
-    if (!context) return
-
-    canvas.width = videoRef.current.videoWidth
-    canvas.height = videoRef.current.videoHeight
-    context.drawImage(videoRef.current, 0, 0)
-
-    const imageData = canvas.toDataURL('image/jpeg', 0.8)
-    
-    try {
-      const analysis = await analyzeSkinTone(imageData)
-      setSkinToneAnalysis(analysis)
-      setShowSkinToneCapture(false)
-      stopCamera()
-      
-      // Auto-enable skin tone matching after analysis
-      setSkinToneMatching(true)
-    } catch (error) {
-      console.error('Skin tone analysis error:', error)
-      alert('Failed to analyze skin tone. Please try again.')
-    }
+    return colorMap[normalizedColor] || '#6B46C1' // Default to purple if color not found
   }
 
   if (loading) {
@@ -432,21 +434,104 @@
     )
   }
 
+  if (!currentProduct && filteredProducts.length === 0 && skinToneMatching && skinToneAnalysis) {
+    // Show no matches message but keep full UI functional
+    return (
+      <div className="min-h-screen relative pb-20">
+        <AnimatedBackground />
+
+        <div className="relative z-10 p-4">
+          <div className="flex items-center justify-between mb-6">
+            <h1 className="text-2xl font-bold gradient-text">Discover Your Style</h1>
+            <div className="text-right">
+              <p className="text-gray-400 text-sm">{allProducts.length} items loaded</p>
+              <p className="text-gray-500 text-xs">
+                0 available (skin matched)
+              </p>
+            </div>
+          </div>
+
+          {/* Skin Tone Analysis Section */}
+          <div className="mb-6">
+            <div className="glass-card rounded-2xl p-4">
+              <div className="flex items-center justify-between">
+                <div className="flex items-center gap-3">
+                  <div 
+                    className="w-8 h-8 rounded-full border-2 border-white/30"
+                    style={{ backgroundColor: skinToneAnalysis.skinHex }}
+                  ></div>
+                  <div>
+                    <p className="text-white font-semibold text-sm">
+                      {getSkinToneDescription(skinToneAnalysis)}
+                    </p>
+                    <p className="text-gray-400 text-xs">Your color season</p>
+                  </div>
+                </div>
+                <div className="flex items-center gap-2">
+                  <button
+                    onClick={() => setSkinToneMatching(false)}
+                    className="px-4 py-2 rounded-full text-sm font-semibold transition-all duration-300 bg-gradient-to-r from-purple-500 to-pink-500 text-white hover:from-purple-600 hover:to-pink-600"
+                  >
+                    Show All Items
+                  </button>
+                  <span className="text-xs text-gray-500">Take photo on home page</span>
+                </div>
+              </div>
+            </div>
+          </div>
+
+          {/* No matches message */}
+          <div className="glass-card rounded-3xl overflow-hidden mb-6 p-8">
+            <div className="text-center">
+              <div className="w-16 h-16 rounded-full bg-gradient-to-r from-purple-500/20 to-pink-500/20 flex items-center justify-center mx-auto mb-4">
+                <Palette className="text-purple-400" size={32} />
+              </div>
+              <h3 className="text-xl font-bold text-white mb-2">No Perfect Matches Found</h3>
+              <p className="text-gray-300 mb-4">
+                We couldn't find clothes that match your <span className="text-purple-400">{getSkinToneDescription(skinToneAnalysis)}</span> skin tone right now.
+              </p>
+              <p className="text-gray-400 text-sm mb-6">
+                Don't worry! You can browse all {allProducts.length} items or take a new photo on the home page.
+              </p>
+              <div className="flex flex-col sm:flex-row gap-3 justify-center">
+                <button
+                  onClick={() => setSkinToneMatching(false)}
+                  className="px-6 py-3 bg-gradient-to-r from-purple-500 to-pink-500 text-white rounded-xl font-semibold hover:from-purple-600 hover:to-pink-600 transition-all duration-300"
+                >
+                  Browse All Items
+                </button>
+                <button
+                  onClick={() => window.location.href = '/'}
+                  className="px-6 py-3 bg-white/10 text-white rounded-xl font-semibold hover:bg-white/20 transition-all duration-300"
+                >
+                  Take Photo on Home
+                </button>
+              </div>
+            </div>
+          </div>
+        </div>
+      </div>
+    )
+  }
+
   if (!currentProduct) {
     return (
       <div className="min-h-screen relative pb-20">
         <AnimatedBackground />
         <div className="relative z-10 flex items-center justify-center h-screen">
-          <p className="text-white text-lg">No products available with current filters</p>
-          <button
-            onClick={() => {
-              setActiveFilters(createDefaultActiveFilters(filterOptions))
-              applyFilters()
-            }}
-            className="ml-4 px-4 py-2 bg-gradient-to-r from-purple-500 to-pink-500 text-white rounded-xl"
-          >
-            Reset Filters
-          </button>
+          <div className="text-center">
+            <p className="text-white text-lg mb-4">No products available with current filters</p>
+            <button
+              onClick={() => {
+                setActiveFilters(createDefaultActiveFilters(filterOptions))
+                setSkinToneMatching(false)
+                applyFilters()
+              }}
+              className="px-4 py-2 bg-gradient-to-r from-purple-500 to-pink-500 text-white rounded-xl"
+            >
+              Reset Filters
+            </button>
+          </div>
         </div>
       </div>
     )
@@ -461,17 +546,13 @@
           <h1 className="text-2xl font-bold gradient-text">Discover Your Style</h1>
           <div className="text-right">
             <p className="text-gray-400 text-sm">{allProducts.length} items loaded</p>
-<<<<<<< HEAD
             <p className="text-gray-500 text-xs">
               {filteredProducts.length} available
               {skinToneMatching && skinToneAnalysis && (
                 <span className="text-purple-400"> (skin matched)</span>
               )}
             </p>
-=======
-            <p className="text-gray-500 text-xs">{filteredProducts.length} available</p>
             <p className="text-gray-600 text-xs">Filters: {productFilterManager.getMetadata().generatedAt.split('T')[0]}</p>
->>>>>>> de9afb78
           </div>
         </div>
 
@@ -503,25 +584,19 @@
                   >
                     {skinToneMatching ? 'Matching On' : 'Match Colors'}
                   </button>
-                  <button
-                    onClick={() => setShowSkinToneCapture(true)}
-                    className="w-8 h-8 rounded-full bg-white/10 hover:bg-white/20 flex items-center justify-center"
-                    title="Retake skin tone analysis"
-                  >
-                    <Camera size={16} className="text-gray-400" />
-                  </button>
+                  <span className="text-xs text-gray-500">Take photo on home page</span>
                 </div>
               </div>
             </div>
           ) : (
             <button
-              onClick={() => setShowSkinToneCapture(true)}
+              onClick={() => window.location.href = '/'}
               className="w-full glass-card rounded-2xl p-4 hover:bg-white/10 transition-all duration-300"
             >
               <div className="flex items-center justify-center gap-3">
                 <Palette className="text-purple-400" size={24} />
                 <div className="text-center">
-                  <p className="text-white font-semibold">Analyze Your Skin Tone</p>
+                  <p className="text-white font-semibold">Take Photo on Home Page</p>
                   <p className="text-gray-400 text-sm">Get personalized color recommendations</p>
                 </div>
               </div>
@@ -561,7 +636,7 @@
               <img 
                 src={currentProduct.image} 
                 alt={currentProduct.description} 
-                className="w-full h-96 object-cover"
+                className="w-full h-64 object-cover"
                 onError={(e) => {
                   // Fallback to placeholder if image fails to load
                   (e.target as HTMLImageElement).src = "/placeholder.svg?height=600&width=400"
@@ -658,7 +733,7 @@
       {/* Filter Drawer */}
       {showFilters && (
         <div className="fixed inset-0 bg-black/50 backdrop-blur-sm z-50 flex items-end">
-          <div className="w-full glass-card rounded-t-3xl p-6 animate-slide-up max-h-[80vh] overflow-y-auto">
+          <div className="w-full glass-card rounded-t-3xl p-6 animate-slide-up">
             <div className="flex justify-between items-center mb-6">
               <h2 className="text-xl font-bold gradient-text">Filters</h2>
               <button onClick={() => setShowFilters(false)} className="text-gray-400 hover:text-white">
@@ -668,129 +743,53 @@
 
             <div className="space-y-6">
               {/* Colors */}
-              {filterOptions.colors.length > 0 && (
-                <div>
-                  <h3 className="font-semibold mb-3">Colors ({filterOptions.colors.length})</h3>
-                  <div className="flex flex-wrap gap-2">
-                    {filterOptions.colors.map((color) => (
-                      <button
-                        key={color}
-                        onClick={() => toggleFilter('colors', color)}
-                        className={`px-4 py-2 rounded-full text-sm transition-all duration-300 ${
-                          activeFilters.colors.includes(color)
-                            ? 'bg-gradient-to-r from-purple-500 to-pink-500 text-white'
-                            : 'bg-white/10 hover:bg-white/20'
-                        }`}
-                      >
-                        {color}
-                      </button>
-                    ))}
-                  </div>
+              <div>
+                <h3 className="font-semibold mb-3">Colors ({filterOptions.colors.length})</h3>
+                <div className="flex flex-wrap gap-2">
+                  {filterOptions.colors.map((color) => (
+                    <button
+                      key={color}
+                      onClick={() => toggleFilter('colors', color)}
+                      className={`px-4 py-2 rounded-full text-sm transition-all duration-300 ${
+                        activeFilters.colors.includes(color)
+                          ? 'bg-purple-500 text-white'
+                          : 'bg-white/10 hover:bg-white/20'
+                      }`}
+                    >
+                      {color}
+                    </button>
+                  ))}
                 </div>
-              )}
-
-              {/* Price Range */}
-              <div>
-                <h3 className="font-semibold mb-3">
-                  Price Range (${filterOptions.priceRange.min} - ${filterOptions.priceRange.max})
-                </h3>
-                <div className="flex gap-4 items-center">
-                  <div className="flex-1">
-                    <label className="text-sm text-gray-400">Min: ${activeFilters.priceMin}</label>
-                    <input
-                      type="range"
-                      min={filterOptions.priceRange.min}
-                      max={filterOptions.priceRange.max}
-                      value={activeFilters.priceMin}
-                      onChange={(e) => updateFilters({ priceMin: Number(e.target.value) })}
-                      className="w-full h-2 bg-gray-700 rounded-lg appearance-none cursor-pointer"
-                    />
-                  </div>
-                  <div className="flex-1">
-                    <label className="text-sm text-gray-400">Max: ${activeFilters.priceMax}</label>
-                    <input
-                      type="range"
-                      min={filterOptions.priceRange.min}
-                      max={filterOptions.priceRange.max}
-                      value={activeFilters.priceMax}
-                      onChange={(e) => updateFilters({ priceMax: Number(e.target.value) })}
-                      className="w-full h-2 bg-gray-700 rounded-lg appearance-none cursor-pointer"
-                    />
-                  </div>
-                </div>
-              </div>
-
-              {/* Stores (Product Types) */}
-              {filterOptions.stores.length > 0 && (
-                <div>
-                  <h3 className="font-semibold mb-3">Product Types ({filterOptions.stores.length})</h3>
-                  <div className="flex flex-wrap gap-2">
-                    {filterOptions.stores.map((store) => (
-                      <button
-                        key={store}
-                        onClick={() => toggleFilter('stores', store)}
-                        className={`px-4 py-2 rounded-full text-sm transition-all duration-300 ${
-                          activeFilters.stores.includes(store)
-                            ? 'bg-gradient-to-r from-blue-500 to-cyan-500 text-white'
-                            : 'bg-white/10 hover:bg-white/20'
-                        }`}
-                      >
-                        {store}
-                      </button>
-                    ))}
-                  </div>
-                </div>
-              )}
+              </div>
 
               {/* Stock Status */}
               <div>
                 <h3 className="font-semibold mb-3">Availability</h3>
                 <div className="flex flex-wrap gap-2">
-                  {[
-                    { value: 'inStock', label: 'In Stock' },
-                    { value: 'lowStock', label: 'Low Stock' },
-                    { value: 'outOfStock', label: 'Out of Stock' }
-                  ].map(({ value, label }) => (
+                  {filterOptions.stockStatus.map((status) => (
                     <button
-                      key={value}
-                      onClick={() => toggleFilter('stockStatus', value)}
+                      key={status}
+                      onClick={() => toggleFilter('stockStatus', status)}
                       className={`px-4 py-2 rounded-full text-sm transition-all duration-300 ${
-                        activeFilters.stockStatus.includes(value as any)
-                          ? 'bg-gradient-to-r from-green-500 to-emerald-500 text-white'
+                        activeFilters.stockStatus.includes(status)
+                          ? 'bg-purple-500 text-white'
                           : 'bg-white/10 hover:bg-white/20'
                       }`}
                     >
-                      {label}
+                      {status}
                     </button>
                   ))}
                 </div>
               </div>
-
-              {/* Placeholder sections for LLM-based filters */}
-              <div className="opacity-50">
-                <h3 className="font-semibold mb-3">Material (Coming Soon)</h3>
-                <p className="text-gray-500 text-sm">Will be populated by AI analysis</p>
-              </div>
-
-              <div className="opacity-50">
-                <h3 className="font-semibold mb-3">Occasion (Coming Soon)</h3>
-                <p className="text-gray-500 text-sm">Will be populated by AI analysis</p>
-              </div>
-
-              <div className="opacity-50">
-                <h3 className="font-semibold mb-3">Season (Coming Soon)</h3>
-                <p className="text-gray-500 text-sm">Will be populated by AI analysis</p>
-              </div>
-            </div>
-
-            <div className="flex gap-2 mt-6">
+            </div>
+
+            <div className="flex gap-3 mt-6">
               <button 
                 onClick={() => {
                   setActiveFilters(createDefaultActiveFilters(filterOptions))
                   applyFilters()
-                  setShowFilters(false)
                 }}
-                className="flex-1 bg-gray-600 text-white py-4 rounded-2xl font-semibold"
+                className="flex-1 bg-white/10 text-white py-4 rounded-2xl font-semibold"
               >
                 Reset Filters
               </button>
@@ -798,85 +797,12 @@
                 onClick={() => setShowFilters(false)}
                 className="flex-1 bg-gradient-to-r from-purple-500 to-pink-500 text-white py-4 rounded-2xl font-semibold animate-pulse-glow"
               >
-                Apply ({filteredProducts.length} items)
+                Apply Filters
               </button>
             </div>
           </div>
-                  </div>
-        )}
-
-        {/* Skin Tone Capture Modal */}
-        {showSkinToneCapture && (
-          <div className="fixed inset-0 bg-black/70 backdrop-blur-sm z-50 flex items-center justify-center p-4">
-            <div className="w-full max-w-md glass-card rounded-3xl p-6">
-              <div className="flex justify-between items-center mb-4">
-                <h2 className="text-xl font-bold gradient-text">Analyze Skin Tone</h2>
-                <button 
-                  onClick={() => {
-                    setShowSkinToneCapture(false)
-                    stopCamera()
-                  }}
-                  className="text-gray-400 hover:text-white"
-                >
-                  <X size={24} />
-                </button>
-              </div>
-
-              <div className="aspect-square rounded-2xl overflow-hidden bg-black mb-4">
-                {cameraActive ? (
-                  <video
-                    ref={videoRef}
-                    className="w-full h-full object-cover"
-                    autoPlay
-                    playsInline
-                    muted
-                  />
-                ) : (
-                  <div className="w-full h-full flex items-center justify-center">
-                    <div className="text-center">
-                      <Camera className="text-gray-400 mx-auto mb-2" size={48} />
-                      <p className="text-gray-300 mb-4">Position your face in the camera</p>
-                      <button
-                        onClick={startCamera}
-                        className="px-6 py-3 bg-gradient-to-r from-purple-500 to-pink-500 text-white rounded-xl font-semibold"
-                      >
-                        Start Camera
-                      </button>
-                    </div>
-                  </div>
-                )}
-              </div>
-
-              {cameraActive && (
-                <div className="space-y-3">
-                  <p className="text-gray-300 text-sm text-center">
-                    Make sure your face is well-lit and clearly visible
-                  </p>
-                  <div className="flex gap-3">
-                    <button
-                      onClick={() => {
-                        setShowSkinToneCapture(false)
-                        stopCamera()
-                      }}
-                      className="flex-1 bg-white/10 text-white py-3 rounded-xl"
-                    >
-                      Cancel
-                    </button>
-                    <button
-                      onClick={captureSkinTone}
-                      className="flex-1 bg-gradient-to-r from-purple-500 to-pink-500 text-white py-3 rounded-xl font-semibold"
-                    >
-                      Analyze
-                    </button>
-                  </div>
-                </div>
-              )}
-            </div>
-          </div>
-        )}
-
-        {/* Hidden canvas for image processing */}
-        <canvas ref={canvasRef} className="hidden" />
-      </div>
-    )
-  }+        </div>
+      )}
+    </div>
+  )
+}